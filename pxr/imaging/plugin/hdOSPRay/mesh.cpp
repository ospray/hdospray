--- conflicted
+++ resolved
@@ -214,43 +214,11 @@
                 }
             }
 
-<<<<<<< HEAD
             if (HdChangeTracker::IsPrimvarDirty(dirtyBits, id,
                                                 HdTokens->displayColor)) {
                 if (value.IsHolding<VtVec3fArray>())
                 {
                     _displayColor = value.Get<VtVec3fArray>()[0];
-=======
-            // Create 4 component displayColor/opacity array for OSPRay
-            // XXX OSPRay currently expects 4 component color array.
-            // XXX Extend OSPRay to support separate RGB/Opacity arrays
-            if (pv.name == "displayColor"
-                && HdChangeTracker::IsPrimvarDirty(dirtyBits, id,
-                                                   HdTokens->displayColor)) {
-                if (value.IsHolding<VtVec3fArray>()) {
-                    const VtVec3fArray& colors = value.Get<VtVec3fArray>();
-                    _colors.resize(colors.size());
-                    for (size_t i = 0; i < colors.size(); i++) {
-                        _colors[i] = { colors[i].data()[0], colors[i].data()[1],
-                                       colors[i].data()[2], 1.f };
-                    }
-                    if (!_colors.empty()) {
-                        _displayColor = {_colors[0][0], _colors[0][1],
-                            _colors[0][2]};
-                    }
-                }
-            }
-
-            if (pv.name == "displayOpacity"
-                && HdChangeTracker::IsPrimvarDirty(dirtyBits, id,
-                                                   HdTokens->displayOpacity)) {
-                // XXX assuming displayOpacity can't exist without displayColor
-                // and/or have a different size
-                if (value.IsHolding<VtFloatArray>()) {
-                    const VtFloatArray& opacities = value.Get<VtFloatArray>();
-                    for (size_t i = 0; i < opacities.size(); i++)
-                        _colors[i].data()[3] = opacities[i];
->>>>>>> b705b8b3
                 }
             }
         }
@@ -605,8 +573,6 @@
             ospRelease(normals);
         }
 
-<<<<<<< HEAD
-=======
         if (_colors.size() > 1) {
             auto colors = ospNewData(_colors.size(), OSP_FLOAT4,
                                      _colors.cdata(), OSP_DATA_SHARED_BUFFER);
@@ -614,7 +580,6 @@
             ospRelease(colors);
         }
 
->>>>>>> b705b8b3
         if (_texcoords.size() > 1) {
             auto texcoords
                    = ospNewData(_texcoords.size(), OSP_FLOAT2,
@@ -771,14 +736,6 @@
     ospSetData(mesh, "index", indices);
     ospRelease(indices);
     // TODO: set hole buffer
-<<<<<<< HEAD
-    GfVec4f displayColor4f(_displayColor[0], _displayColor[1],
-        _displayColor[2], 1.f);
-    std::vector<GfVec4f> colorDummy(_points.size(), displayColor4f);
-    auto colors = ospNewData(colorDummy.size(), OSP_FLOAT4, colorDummy.data());
-    ospSetData(mesh, "color", colors);
-    ospRelease(colors);
-=======
 
     OSPData colorsData = nullptr;
     if (_colors.size() < _points.size()) {
@@ -794,7 +751,6 @@
     ospRelease(colorsData);
 
 
->>>>>>> b705b8b3
     // TODO: ospray subd appears to require color data... this will be fixed in
     // next release
 
